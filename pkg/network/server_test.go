--- conflicted
+++ resolved
@@ -23,7 +23,7 @@
 		t.Fatal("verack payload should be nil")
 	}
 }
-<<<<<<< HEAD
+
 func TestPeerCount(t *testing.T) {
 	s := NewServer(ModeDevNet)
 	go s.loop()
@@ -37,8 +37,6 @@
 		t.Fatalf("expected %d connected peers got %d", want, have)
 	}
 }
-=======
->>>>>>> 0eeb15f6
 
 func TestHandleAddrCmd(t *testing.T) {
 	// todo
