--- conflicted
+++ resolved
@@ -20,7 +20,6 @@
 	return NONE, nil
 }
 
-<<<<<<< HEAD
 // XSWAP pops an integer n off of the stack and
 // swaps the n-item from the stack starting from
 // the top of the stack with the top stack item.
@@ -31,19 +30,9 @@
 		return FAULT, err
 	}
 	nItem, err := ctx.Estack.Peek(uint16(n.Value().Int64()))
-=======
-// DUPFROMALTSTACK duplicates the item on top of alternative stack and
-// puts it on top of evaluation stack.
-// Returns an error if the alt stack is empty.
-func DUPFROMALTSTACK(op stack.Instruction, ctx *stack.Context, istack *stack.Invocation, rstack *stack.RandomAccess) (Vmstate, error) {
-
-	item, err := ctx.Astack.Peek(0)
->>>>>>> 6c3634cd
 	if err != nil {
 		return FAULT, err
 	}
-
-<<<<<<< HEAD
 	item, err := ctx.Estack.Peek(0)
 	if err != nil {
 		return FAULT, err
@@ -56,14 +45,25 @@
 	if err := ctx.Estack.Set(0, nItem); err != nil {
 		return FAULT, err
 	}
-=======
-	ctx.Estack.Push(item)
->>>>>>> 6c3634cd
 
 	return NONE, nil
 }
 
-<<<<<<< HEAD
+// DUPFROMALTSTACK duplicates the item on top of alternative stack and
+// puts it on top of evaluation stack.
+// Returns an error if the alt stack is empty.
+func DUPFROMALTSTACK(op stack.Instruction, ctx *stack.Context, istack *stack.Invocation, rstack *stack.RandomAccess) (Vmstate, error) {
+
+	item, err := ctx.Astack.Peek(0)
+	if err != nil {
+		return FAULT, err
+	}
+
+	ctx.Estack.Push(item)
+
+	return NONE, nil
+}
+
 // XTUCK pops an integer n off of the stack and
 // inserts the top stack item to the position len(stack)-n in the evaluation stack.
 func XTUCK(op stack.Instruction, ctx *stack.Context, istack *stack.Invocation, rstack *stack.RandomAccess) (Vmstate, error) {
@@ -74,67 +74,76 @@
 	}
 
 	item, err := ctx.Estack.Peek(0)
-=======
+	if err != nil {
+		return FAULT, err
+	}
+	ras, err := ctx.Estack.Insert(uint16(n.Value().Int64()), item)
+	if err != nil {
+		return FAULT, err
+	}
+
+	ctx.Estack = *ras
+
+	return NONE, nil
+}
+
 // TOALTSTACK  pops an item off of the evaluation stack and
 // pushes it on top of the alternative stack.
 // Returns an error if the alternative stack is empty.
 func TOALTSTACK(op stack.Instruction, ctx *stack.Context, istack *stack.Invocation, rstack *stack.RandomAccess) (Vmstate, error) {
 
 	item, err := ctx.Estack.Pop()
->>>>>>> 6c3634cd
 	if err != nil {
 		return FAULT, err
 	}
 
-<<<<<<< HEAD
-	ras, err := ctx.Estack.Insert(uint16(n.Value().Int64()), item)
-	if err != nil {
-		return FAULT, err
-	}
-
-	ctx.Estack = *ras
-=======
 	ctx.Astack.Push(item)
->>>>>>> 6c3634cd
 
 	return NONE, nil
 }
 
-<<<<<<< HEAD
 // DEPTH puts the number of stack items onto the stack.
 func DEPTH(op stack.Instruction, ctx *stack.Context, istack *stack.Invocation, rstack *stack.RandomAccess) (Vmstate, error) {
 
 	l := ctx.Estack.Len()
 	length, err := stack.NewInt(big.NewInt(int64(l)))
-=======
+	if err != nil {
+		return FAULT, err
+	}
+
+  ctx.Estack.Push(length)
+
+	return NONE, nil
+}
+
 // FROMALTSTACK pops an item off of the alternative stack and
 // pushes it on top of the evaluation stack.
 // Returns an error if the evaluation stack is empty.
 func FROMALTSTACK(op stack.Instruction, ctx *stack.Context, istack *stack.Invocation, rstack *stack.RandomAccess) (Vmstate, error) {
 
 	item, err := ctx.Astack.Pop()
->>>>>>> 6c3634cd
 	if err != nil {
 		return FAULT, err
 	}
 
-<<<<<<< HEAD
-	ctx.Estack.Push(length)
-=======
 	ctx.Estack.Push(item)
->>>>>>> 6c3634cd
 
 	return NONE, nil
 }
 
-<<<<<<< HEAD
 // DROP removes the the top stack item.
 // Returns error if the operation Pop cannot
 // be performed.
 func DROP(op stack.Instruction, ctx *stack.Context, istack *stack.Invocation, rstack *stack.RandomAccess) (Vmstate, error) {
 
 	_, err := ctx.Estack.Pop()
-=======
+	if err != nil {
+		return FAULT, err
+	}
+
+	return NONE, nil
+}
+
 // XDROP pops an integer n off of the stack and
 // removes the n-item from the stack starting from
 // the top of the stack.
@@ -146,7 +155,6 @@
 	}
 
 	ctx.Estack.Remove(uint16(n.Value().Uint64()))
->>>>>>> 6c3634cd
 	if err != nil {
 		return FAULT, err
 	}
